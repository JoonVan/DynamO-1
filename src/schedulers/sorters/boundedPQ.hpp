--- conflicted
+++ resolved
@@ -192,11 +192,7 @@
 	    }
 	  else
 	    {
-<<<<<<< HEAD
-	      if (maxVal < 0 ) D_throw() << "Queue filled with negative events";
-=======
 	      if (maxVal < 0 ) M_throw() << "Queue filled with negative events";
->>>>>>> 590a0d01
 	      
 	      scale = counter / (maxVal - minVal);
 	      nlists = Min.size();
@@ -204,11 +200,7 @@
 	}
 	catch (std::exception& excep)
 	  {
-<<<<<<< HEAD
-	    D_throw() << "Failure in boundedPQ init()"
-=======
 	    M_throw() << "Failure in boundedPQ init()"
->>>>>>> 590a0d01
 		      << "\nminVal = " << minVal
 		      << "\nmaxVal = " << maxVal
 		      << "\ncounter = " << counter
