/*  DYNAMO:- Event driven molecular dynamics simulator 
    http://www.marcusbannerman.co.uk/dynamo
    Copyright (C) 2010  Marcus N Campbell Bannerman <m.bannerman@gmail.com>

    This program is free software: you can redistribute it and/or
    modify it under the terms of the GNU General Public License
    version 3 as published by the Free Software Foundation.

    This program is distributed in the hope that it will be useful,
    but WITHOUT ANY WARRANTY; without even the implied warranty of
    MERCHANTABILITY or FITNESS FOR A PARTICULAR PURPOSE.  See the
    GNU General Public License for more details.

    You should have received a copy of the GNU General Public License
    along with this program.  If not, see <http://www.gnu.org/licenses/>.
*/

#include "systemonly.hpp"
#include "../dynamics/interactions/intEvent.hpp"
#include "../simulation/particle.hpp"
#include "../dynamics/dynamics.hpp"
#include "../dynamics/liouvillean/liouvillean.hpp"
#include "../dynamics/BC/BC.hpp"
#include "../dynamics/BC/LEBC.hpp"
#include "../base/is_simdata.hpp"
#include "../base/is_base.hpp"
#include "../dynamics/globals/globEvent.hpp"
#include "../dynamics/systems/system.hpp"
#include <cmath> //for huge val
#include "../extcode/xmlParser.h"
#include "../dynamics/globals/global.hpp"
#include "../dynamics/globals/globEvent.hpp"
#include "../dynamics/globals/neighbourList.hpp"
#include "../dynamics/locals/local.hpp"
#include "../dynamics/locals/localEvent.hpp"

CSSystemOnly::CSSystemOnly(const XMLNode& XML, 
				 DYNAMO::SimData* const Sim):
  CScheduler(Sim,"SystemOnlyScheduler", NULL)
{ 
  I_cout() << "System Events Only Scheduler Algorithmn";
  operator<<(XML);
}

CSSystemOnly::CSSystemOnly(DYNAMO::SimData* const Sim, CSSorter* ns):
  CScheduler(Sim,"SystemOnlyScheduler", ns)
{ I_cout() << "System Events Only Scheduler Algorithmn"; }

void 
CSSystemOnly::operator<<(const XMLNode& XML)
{
  sorter.set_ptr(CSSorter::getClass(XML.getChildNode("Sorter"), Sim));
}

void
CSSystemOnly::initialise()
{
  I_cout() << "Reinitialising on collision " << Sim->eventCount;

  if (Sim->dynamics.getSystemEvents().empty())
    M_throw() << "A SystemOnlyScheduler used when there are no system events?";
  
  sorter->clear();
  sorter->resize(Sim->N+1);
  eventCount.clear();
  eventCount.resize(Sim->N+1, 0);  
  sorter->init();
  rebuildSystemEvents();
}

void
CSSystemOnly::rebuildList()
{
#ifdef DYNAMO_DEBUG
  initialise();
#else
  if (Sim->dynamics.getSystemEvents().empty())
<<<<<<< HEAD
    D_throw() << "A SystemOnlyScheduler used when there are no system events?";
=======
    M_throw() << "A SystemOnlyScheduler used when there are no system events?";
>>>>>>> 590a0d01
  
  sorter->clear();
  sorter->resize(Sim->N+1);
  eventCount.clear();
  eventCount.resize(Sim->N+1, 0);  
  sorter->rebuild();
  rebuildSystemEvents();
#endif
}

void 
CSSystemOnly::outputXML(xml::XmlStream& XML) const
{
  XML << xml::attr("Type") << "SystemOnly"
      << xml::tag("Sorter")
      << sorter
      << xml::endtag("Sorter");
}

void 
CSSystemOnly::addEvents(const Particle& part)
{}<|MERGE_RESOLUTION|>--- conflicted
+++ resolved
@@ -75,11 +75,7 @@
   initialise();
 #else
   if (Sim->dynamics.getSystemEvents().empty())
-<<<<<<< HEAD
-    D_throw() << "A SystemOnlyScheduler used when there are no system events?";
-=======
     M_throw() << "A SystemOnlyScheduler used when there are no system events?";
->>>>>>> 590a0d01
   
   sorter->clear();
   sorter->resize(Sim->N+1);
