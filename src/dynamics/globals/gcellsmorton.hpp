/*  DYNAMO:- Event driven molecular dynamics simulator 
    http://www.marcusbannerman.co.uk/dynamo
    Copyright (C) 2010  Marcus N Campbell Bannerman <m.bannerman@gmail.com>

    This program is free software: you can redistribute it and/or
    modify it under the terms of the GNU General Public License
    version 3 as published by the Free Software Foundation.

    This program is distributed in the hope that it will be useful,
    but WITHOUT ANY WARRANTY; without even the implied warranty of
    MERCHANTABILITY or FITNESS FOR A PARTICULAR PURPOSE.  See the
    GNU General Public License for more details.

    You should have received a copy of the GNU General Public License
    along with this program.  If not, see <http://www.gnu.org/licenses/>.
*/

#ifndef CGCellsMorton_HPP
#define CGCellsMorton_HPP

#include "neighbourList.hpp"
#include "../../extcode/mathtemplates.hpp"
#include "../../datatypes/vector.hpp"
#include "../../simulation/particle.hpp"
#include <magnet/math/dilatedint.hpp>
#include <vector>

class CGCellsMorton: public CGNeighbourList
{
public:
  CGCellsMorton(const XMLNode&, DYNAMO::SimData*);

  CGCellsMorton(DYNAMO::SimData*, const std::string&);

  virtual ~CGCellsMorton() {}

  virtual Global* Clone() const 
  { 
    return new CGCellsMorton(*this); 
  }

  virtual GlobalEvent getEvent(const Particle &) const;

  virtual void runEvent(const Particle&) const;

  virtual void initialise(size_t);

  virtual void reinitialise(const Iflt&);

  virtual void getParticleNeighbourhood(const Particle&, 
					const nbHoodFunc&) const;

  virtual void getParticleLocalNeighbourhood(const Particle&, 
					     const nbHoodFunc&) const;
  
  void setLambda(const Iflt&);

  inline const Iflt& getLambda() const { return lambda; }

  virtual void operator<<(const XMLNode&);

  Iflt  getCellDimensions() const 
  { return cellDimension; }

  virtual Iflt getMaxSupportedInteractionLength() const;

  virtual Iflt getMaxInteractionLength() const;

protected:
  CGCellsMorton(DYNAMO::SimData*, const char*, void*);

  struct partCEntry
  {
    int prev;
    int next;
    int cell;
  };

  virtual void outputXML(xml::XmlStream&) const;
 
  magnet::math::DilatedVector getCellID(Vector) const;
  magnet::math::DilatedVector getCellID(const CVector<int>&) const;

  void addCells(Iflt);

<<<<<<< HEAD
  inline Vector calcPosition(const magnet::math::DilatedVector& coords) const;
=======
  inline Vector calcPosition(const dilatedCoords& coords,
			     const Particle& part) const;

  inline Vector calcPosition(const dilatedCoords& coords) const;
>>>>>>> 1e3d5898

  void addLocalEvents();

  //Variables
  unsigned int cellCount;
  magnet::math::DilatedInteger dilatedCellMax;
  Iflt  cellDimension;
  Iflt  cellLatticeWidth;
  Iflt lambda;
  size_t NCells;
  size_t overlink;
  magnet::math::DilatedInteger dilatedOverlink;

  mutable std::vector<int>list;

  mutable std::vector<std::vector<size_t> > cells;

  mutable std::vector<partCEntry> partCellData;

  inline void addToCell(const int& ID, const int& cellID) const
  {
#ifdef DYNAMO_DEBUG
    if (list.at(cellID) != -1)
      partCellData.at(list.at(cellID)).prev = ID;
    
    partCellData.at(ID).next = list.at(cellID);
    list.at(cellID) = ID;    
    partCellData.at(ID).prev = -1;
    partCellData.at(ID).cell = cellID;
# else
    if (list[cellID] != -1)
      partCellData[list[cellID]].prev = ID;
    
    partCellData[ID].next = list[cellID];
    list[cellID] = ID;    
    partCellData[ID].prev = -1;
    partCellData[ID].cell = cellID;    
#endif
  }
  
  inline void removeFromCell(const int& ID) const
  {
    /* remove from linked list */    
    if (partCellData[ID].prev != -1)
      partCellData[partCellData[ID].prev].next = partCellData[ID].next;
    else
      list[partCellData[ID].cell] = partCellData[ID].next;
    
    if (partCellData[ID].next != -1)
      partCellData[partCellData[ID].next].prev = partCellData[ID].prev;

#ifdef DYNAMO_DEBUG
    partCellData[ID].cell = -1;
#endif
  }

};

#endif<|MERGE_RESOLUTION|>--- conflicted
+++ resolved
@@ -83,14 +83,10 @@
 
   void addCells(Iflt);
 
-<<<<<<< HEAD
-  inline Vector calcPosition(const magnet::math::DilatedVector& coords) const;
-=======
-  inline Vector calcPosition(const dilatedCoords& coords,
+  inline Vector calcPosition(const magnet::math::DilatedVector& coords,
 			     const Particle& part) const;
 
-  inline Vector calcPosition(const dilatedCoords& coords) const;
->>>>>>> 1e3d5898
+  inline Vector calcPosition(const magnet::math::DilatedVector& coords) const;
 
   void addLocalEvents();
 
