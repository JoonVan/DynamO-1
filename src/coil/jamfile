import glade ;

lib glut : : <link>shared ;
lib GLU  : : <link>shared ;
lib GL   : : <link>shared ;
lib Xmu  : : <link>shared ;
lib Xext : : <link>shared ;
lib X11  : : <link>shared ;
lib rt   : : <link>shared ;
lib GLEW : : <link>shared ;

<<<<<<< HEAD
alias coil : [ glob-tree *.cpp *.gladexml : tests ]
      glut GLU GL Xmu Xext X11 rt GLEW ../magnet//magnet 
=======
lib OpenCL : : <link>shared ;

alias coil : [ glob-tree *.cpp : tests ]
      glut GLU GL Xmu Xext X11 rt GLEW ../magnet//magnet coil/gui.gladexml
      OpenCL
>>>>>>> 9eaaf3b3
    : <include>. <cflags>"`pkg-config gtkmm-2.4 --cflags`"
    : : <define>GLVIEWER <include>. 
    <linkflags>"`pkg-config gtkmm-2.4 --libs`" 
    <cflags>"`pkg-config gtkmm-2.4 --cflags`"
    ;

alias test : ;

exe gl_test
    : tests/glviewer_test.cpp coil/<link>static
    ;
<|MERGE_RESOLUTION|>--- conflicted
+++ resolved
@@ -9,16 +9,11 @@
 lib rt   : : <link>shared ;
 lib GLEW : : <link>shared ;
 
-<<<<<<< HEAD
+lib OpenCL : : <link>shared ;
+
 alias coil : [ glob-tree *.cpp *.gladexml : tests ]
       glut GLU GL Xmu Xext X11 rt GLEW ../magnet//magnet 
-=======
-lib OpenCL : : <link>shared ;
-
-alias coil : [ glob-tree *.cpp : tests ]
-      glut GLU GL Xmu Xext X11 rt GLEW ../magnet//magnet coil/gui.gladexml
       OpenCL
->>>>>>> 9eaaf3b3
     : <include>. <cflags>"`pkg-config gtkmm-2.4 --cflags`"
     : : <define>GLVIEWER <include>. 
     <linkflags>"`pkg-config gtkmm-2.4 --libs`" 
