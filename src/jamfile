#    DYNAMO:- Event driven molecular dynamics simulator 
#    http://www.marcusbannerman.co.uk/dynamo
#    Copyright (C) 2009  Marcus N Campbell Bannerman <m.bannerman@gmail.com>
#
#    This program is free software: you can redistribute it and/or
#    modify it under the terms of the GNU General Public License
#    version 3 as published by the Free Software Foundation.
#
#    This program is distributed in the hope that it will be useful,
#    but WITHOUT ANY WARRANTY; without even the implied warranty of
#    MERCHANTABILITY or FITNESS FOR A PARTICULAR PURPOSE.  See the
#    GNU General Public License for more details.
#
#    You should have received a copy of the GNU General Public License
#    along with this program.  If not, see <http://www.gnu.org/licenses/>.

lib gslcblas ;
 
lib gsl	
    : gslcblas
    : <name>gsl
    ;

<<<<<<< HEAD
=======
#Feature visualizer handler
alias dynamo_visualizer :
      coil//coil/<link>static
      : <visualizer>yes
      : : <visualizer>yes <define>DYNAMO_visualizer
      ;

alias dynamo_visualizer :
      : <visualizer>no
      : : <visualizer>no
      ;

>>>>>>> 590a0d01
alias dynamo_core : [ glob-tree *.cpp : programs coil magnet ]
    ../boost//iostreams
    ../boost//thread/<threadapi>pthread
    ../boost//filesystem
    ../boost//program_options
    gsl dynamo_visualizer
    : <include>extcode/include 
      <variant>debug:<define>DYNAMO_DEBUG <link>static
    : : <include>extcode/include 
    <variant>debug:<define>DYNAMO_DEBUG <threading>multi <link>static
    ;

<<<<<<< HEAD
alias dynamo_core : [ glob-tree *.cpp : programs  coil magnet ]
    ../boost//filesystem/<threading>single
    ../boost//program_options/<threading>single
    gsl
    : <include>extcode/include 
    <variant>debug:<define>DYNAMO_DEBUG <threading>single <link>static <condor>yes
    : : <include>extcode/include 
    <variant>debug:<define>DYNAMO_DEBUG <threading>single <link>static <condor>yes
    ;

=======
>>>>>>> 590a0d01
alias test : ;<|MERGE_RESOLUTION|>--- conflicted
+++ resolved
@@ -21,8 +21,6 @@
     : <name>gsl
     ;
 
-<<<<<<< HEAD
-=======
 #Feature visualizer handler
 alias dynamo_visualizer :
       coil//coil/<link>static
@@ -35,7 +33,6 @@
       : : <visualizer>no
       ;
 
->>>>>>> 590a0d01
 alias dynamo_core : [ glob-tree *.cpp : programs coil magnet ]
     ../boost//iostreams
     ../boost//thread/<threadapi>pthread
@@ -48,17 +45,4 @@
     <variant>debug:<define>DYNAMO_DEBUG <threading>multi <link>static
     ;
 
-<<<<<<< HEAD
-alias dynamo_core : [ glob-tree *.cpp : programs  coil magnet ]
-    ../boost//filesystem/<threading>single
-    ../boost//program_options/<threading>single
-    gsl
-    : <include>extcode/include 
-    <variant>debug:<define>DYNAMO_DEBUG <threading>single <link>static <condor>yes
-    : : <include>extcode/include 
-    <variant>debug:<define>DYNAMO_DEBUG <threading>single <link>static <condor>yes
-    ;
-
-=======
->>>>>>> 590a0d01
 alias test : ;