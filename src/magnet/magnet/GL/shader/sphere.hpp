--- conflicted
+++ resolved
@@ -143,13 +143,8 @@
 ) "\n#ifdef DRAWBILLBOARD\n" STRINGIFY(
   normal_out = vec4(0.0);
   position_out = vec4(frag_pos, 1.0);
-<<<<<<< HEAD
-  vec4 pos = ProjectionMatrix * vec4(frag_pos, 1.0);
+  vec4 screen_pos = ProjectionMatrix * vec4(frag_pos, 1.0);
 ) "\n#else\n" STRINGIFY(
-=======
-  vec4 screen_pos = ProjectionMatrix * vec4(frag_pos, 1.0);
-)"\n#else\n"STRINGIFY(
->>>>>>> 0167f160
   vec3 rij = -frag_center;
   vec3 vij = frag_pos;
   
@@ -168,15 +163,9 @@
   else
     normal_out = vec4(normalize(relative_hit),1.0);
 
-<<<<<<< HEAD
-  vec4 pos = ProjectionMatrix * vec4(hit, 1.0);
+  vec4 screen_pos = ProjectionMatrix * vec4(hit, 1.0);
 ) "\n#endif\n" STRINGIFY(
-  gl_FragDepth = (pos.z / pos.w + 1.0) / 2.0;
-=======
-  vec4 screen_pos = ProjectionMatrix * vec4(hit, 1.0);
-)"\n#endif\n"STRINGIFY(
   gl_FragDepth = (screen_pos.z / screen_pos.w + 1.0) / 2.0;
->>>>>>> 0167f160
   color_out = vert_color;
 });
 	}
