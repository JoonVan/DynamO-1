--- conflicted
+++ resolved
@@ -112,11 +112,7 @@
 CIPCompression::CellSchedulerHack()
 {
   BOOST_FOREACH(smrtPlugPtr<CGlobal>& ptr, Sim->Dynamics.getGlobals())
-<<<<<<< HEAD
-    if (dynamic_cast<CGCells*>(ptr.get_ptr()) != NULL)      
-=======
     if (dynamic_cast<const CGCells*>(ptr.get_ptr()) != NULL)      
->>>>>>> 7cb78683
       {
 	//Rebulid the collision scheduler without the overlapping cells!
 	CGCells& cells(dynamic_cast<CGCells&>(*ptr));
